# Copyright 2021 The Flax Authors.
#
# Licensed under the Apache License, Version 2.0 (the "License");
# you may not use this file except in compliance with the License.
# You may obtain a copy of the License at
#
#     http://www.apache.org/licenses/LICENSE-2.0
#
# Unless required by applicable law or agreed to in writing, software
# distributed under the License is distributed on an "AS IS" BASIS,
# WITHOUT WARRANTIES OR CONDITIONS OF ANY KIND, either express or implied.
# See the License for the specific language governing permissions and
# limitations under the License.

"""Flax Modules."""
from contextlib import contextmanager
import dataclasses
import functools
import inspect
import os
import threading
from typing import (Any, Callable, Sequence, Iterable, List, Optional, Tuple,
                    Set, Type, Union, TypeVar, Generic, Dict)

import jax
from jax import tree_util
import numpy as np

import flax
from flax import traverse_util
from flax import serialization
from flax.core import Scope, apply
from flax.core.scope import CollectionFilter, Variable, VariableDict
from flax.core.frozen_dict import FrozenDict, freeze

# from .dotgetter import DotGetter

PRNGKey = Any  # pylint: disable=invalid-name
RNGSequences = Dict[str, PRNGKey]
Array = Any    # pylint: disable=invalid-name
T = TypeVar('T')

# pylint: disable=protected-access,attribute-defined-outside-init

def _check_omnistaging():
  if not jax.config.omnistaging_enabled:
    raise RuntimeError(
        "Flax linen API requires JAX omnistaging to be enabled:\n"
        "  from jax.config import config\n"
        "  config.enable_omnistaging()")


def _indent(x: str, num_spaces: int):
  indent_str = ' ' * num_spaces
  lines = x.split('\n')
  # skip last line because it is always empty and should not be indented.
  assert lines[-1] == ''
  return '\n'.join(indent_str + line for line in lines[:-1]) + '\n'


def _attr_repr(value: Any):
  if isinstance(value, Callable) and getattr(value, '__name__', None):
    value_rep = value.__name__
  else:
    value_rep = repr(value)
  return value_rep


def _module_repr(module: 'Module', num_spaces: int = 4):
  """Returns a pretty printed representation of the module"""
  cls = type(module)
  cls_name = cls.__name__
  rep = ''
  attributes = {k: v for k, v in cls.__annotations__.items()
                if k not in ('parent', 'name')}
  child_modules = {k: v for k, v in module._state.children.items()  # pytype: disable=attribute-error
                   if isinstance(v, Module)}
  if attributes:
    rep += '# attributes\n'
    for attr in attributes.keys():
      # TODO(jheek): can we get a nice string representation of attribute types?
      value = getattr(module, attr, None)
      value_rep = _attr_repr(value)
      rep += f'{attr} = {value_rep}\n'
  if child_modules:
    rep += '# children\n'
    for name, child in child_modules.items():
      child_rep = _module_repr(child, num_spaces)
      rep += f'{name} = {child_rep}\n'
  if rep:
    return f'{cls_name}(\n{_indent(rep, num_spaces)})'
  else:
    return f'{cls_name}()'


# Track parent relationship across Modules.
# -----------------------------------------------------------------------------
class _DynamicContext:
  # TODO: switch to using contextvars once minimum python version is 3.7
  def __init__(self):
    self._thread_data = threading.local()
  @property
  def module_stack(self):
    if not hasattr(self._thread_data, 'module_stack'):
      self._thread_data.module_stack = [None,]
    return self._thread_data.module_stack

# The global context 
_context = _DynamicContext()

class _Sentinel:
  pass
_unspecified_parent = _Sentinel()


# Enable automatic named_call wrapping for labelling profile traces.
# -----------------------------------------------------------------------------
_use_named_call = True if os.getenv('FLAX_PROFILE', '') else False

def enable_named_call():
  """Enables named call wrapping for labelling profile traces."""
  global _use_named_call
  _use_named_call = True

def disable_named_call():
  """Disables named call wrapping."""
  global _use_named_call
  _use_named_call = False


# Utilities for pytrees of Modules defined inside setup()
# -----------------------------------------------------------------------------
def _get_suffix_value_pairs(
    tree_or_leaf: Any) -> List[Tuple[str, Type["Module"]]]:
  """Helper for naming pytrees of submodules."""
  dict_or_leaf = serialization.to_state_dict(tree_or_leaf)
  if dict_or_leaf == {} or not isinstance(dict_or_leaf, dict):
    return [('', tree_or_leaf)]
  else:
    flat_dict = traverse_util.flatten_dict(dict_or_leaf)
    return [('_' + '_'.join(k), v) for k, v in flat_dict.items()]


def _all_names_on_object(obj: Any) -> Set[str]:
  """Gets all names of attributes on `obj` and its classes throughout MRO.
  
  Args:
    obj: The object to get names for.
  Returns:
    A set of names of attributes of `obj` and its classes.
  """
  nameset = set(obj.__dict__.keys())
  for cls in obj.__class__.__mro__:
    nameset = nameset.union(set(cls.__dict__.keys()))
  return nameset


def _freeze_attr(val: Any) -> Any:
  if isinstance(val, (dict, FrozenDict)):
    return FrozenDict({k: _freeze_attr(v) for k, v in val.items()})
  elif isinstance(val, (list, tuple)):
    return tuple(_freeze_attr(v) for v in val)
  else:
    return val


# Method wrapping of "compact methods" and setup()
# -----------------------------------------------------------------------------
def compact(fun: Callable) -> Callable:
  """Marks the given module method allowing inlined submodules. 
  
  Methods wrapped in @compact can define submodules directly within the method.

  For instance::

    @compact
    __call__(self, x, features):
      x = nn.Dense(features)(x)
      ...
  
  At most one method in each Module may be wrapped with @compact.

  Args:
    fun: The Module method to mark as compact.
  Returns:
    The given function `fun` marked as compact.
  """
  fun.compact = True
  return fun


def _get_local_method_names(cls: Any, exclude: Iterable[str] = ()) -> Tuple[str]:
  """Gets method names of a class, excluding class and static methods.
  
  Args:
    cls: The class to get method names for.
    excludes: Names to exclude from output.
  Returns:
    A list of method names.
  """
  true_methods = set()
  for m in cls.__dict__:
    if callable(cls.__dict__[m]):
      mtype = type(cls.__dict__[m])
      if mtype != staticmethod and mtype != classmethod:
        true_methods.add(m)
  return tuple(true_methods.difference(set(exclude)))


def wrap_method_once(fun: Callable[..., Any]) -> Callable[..., Any]:
  """Manages Module state for a given user-defined method.
  
  Args:
    fun: User-defined Module method to manage state for.
  Returns:
    Wrapped method.
  """
  # Don't rewrap methods that have already had the state management wrapper
  # applied in the decorator stack.  This wrapper should always be applied
  # before transformation wrappers.
  if hasattr(fun, 'method_handler_wrapped'):
    return fun

  @functools.wraps(fun)
  def wrapped_module_method(self, *args, **kwargs):
    is_compact_method = hasattr(fun, 'compact')
    is_setup_method = fun.__name__ == 'setup'
    # We lazily call setup() only when needed.
    if not is_setup_method:
      self._try_setup()

    if is_compact_method:
      if self.scope is None:
        raise ValueError("Can't call compact methods on unbound modules")
      self._state.in_compact_method = True
    elif is_setup_method:
      self._state.in_setup = True
    _context.module_stack.append(self)
    try:
      return fun(self, *args, **kwargs)
    finally:
      _context.module_stack.pop()
      if is_compact_method:
        object.__setattr__(self, 'scope', self.scope.rewound())
      if is_compact_method or is_setup_method:
        self._state.reset()
  wrapped_module_method.method_handler_wrapped = True
  return wrapped_module_method


def _wrap_hash(hash_fn: Callable[..., Any]) -> Callable[..., Any]:
  @functools.wraps(hash_fn)
  def wrapped(self):
    if self.scope is not None:
      raise ValueError('Can\'t call __hash__ on modules that hold variables.')
    return hash_fn(self)
  return wrapped


def _get_unbound_fn(method_or_fn: Callable[..., Any]) -> Callable[..., Any]:
  """Returns an unbound function from a method that is possibly bound.
  
  This means that the returned function does no longer depend on the instance
  of the class, which is passed as it first argument. 

  Args:
    method_or_fn: A class method or function.
  Returns:
    An unbound version of input function.
  """
  if inspect.ismethod(method_or_fn):
    return method_or_fn.__func__  # pytype: disable=attribute-error
  elif callable(method_or_fn):
    return method_or_fn
  else:
    raise ValueError('Expect a function or method.')


@dataclasses.dataclass
class _ModuleInternalState:
  """Ephemeral Module Evaluation State.

  For clarity, we collect all of the temporary flags and ephemeral state used by
  Modules for autonaming and error messages here, alongside the rules used
  to pass this ephemeral state across transform boundaries.
  """
  in_compact_method: bool = False
  in_setup: bool = False
  setup_called: bool = False
  last_varname: Optional[str] = None
  autoname_cursor: Optional[dict] = dataclasses.field(default_factory=dict)
  children: Dict[str, Union[str, 'Module']] = dataclasses.field(default_factory=dict)

  def reset(self):
    """Resets transient state."""
    self.in_compact_method = False
    self.in_setup = False
    self.last_varname = None
    self.autoname_cursor = dict()

  def export(self):
    """Exports transform-preserved state across transform boundary."""
    cloned = _ModuleInternalState(
      in_compact_method=self.in_compact_method,
      in_setup=self.in_setup,
      setup_called=False,  # setup_called is object local, not shared.
      last_varname=self.last_varname,
      autoname_cursor=dict(self.autoname_cursor))
    return cloned

  def reimport(self, other):
    """Re-imports transform-preserved state from across transform boundary."""
    self.in_compact_method = other.in_compact_method
    self.in_setup = other.in_setup
    self.last_varname = other.last_varname
    self.autoname_cursor = dict(other.autoname_cursor)

_uninitialized_module_internal_state = _ModuleInternalState()


_UNDEFINED_COPY_PICKLE_METHODS = (
    '__getstate__', '__setstate__', '__getnewargs_ex__',
    '__reduce__', '__reduce_ex__', '__copy__', '__deepcopy__')

# Base Module definition.
# -----------------------------------------------------------------------------
class Module:
  """Base class for all neural network modules. Layers and models should subclass this class.

  All Flax Modules are Python 3.7 
  `dataclasses <https://docs.python.org/3/library/dataclasses.html>`_. Since
  dataclasses take over ``__init__``, you should instead override :meth:`setup`,
  which is automatically called to initialize the module.

  Modules can contain submodules, and in this way can be nested in a tree
  structure. Submodels can be assigned as regular attributes inside the
  :meth:`setup` method.

  You can define arbitrary "forward pass" methods on your Module subclass.
  While no methods are special-cased, ``__call__`` is a popular choice because
  it allows you to use module instances as if they are functions::

    from flax import linen as nn

    class Module(nn.Module):
      features: Tuple[int] = [16, 4]

      def setup(self):
        self.dense1 = Dense(self.features[0])
        self.dense2 = Dense(self.features[1])

      def __call__(self, x):
        return self.dense2(nn.relu(self.dense1(x)))

  Optionally, for more concise module implementaions where submodules 
  definitions are co-located with their usage, you can use the 
  :meth:`compact` wrapper.
  """

  def __init__(*args, **kwargs):
    # this stub makes sure pytype accepts constructor arguments.
    pass

  @classmethod
  def __init_subclass__(cls):
    """Automatically initializes all subclasses as custom dataclasses."""
    # All Flax Modules are dataclasses.  We force this convention since
    # it encourages the stateless behavior needed to clone module instances for
    # functional transformation.  Instead of using a python metaclass, we
    # automatically transform Modules into dataclasses at subclass creation
    # time, and we set the last dataclass arguments to `parent` and `name`.
    cls._customized_dataclass_transform()
    # We wrap user-defined methods including setup and __call__ to enforce
    # a number of different checks and to provide clear error messages.
    cls._verify_single_or_no_compact()
    cls._wrap_module_methods()
    # Set empty class defaults.
    cls._state = _uninitialized_module_internal_state
    cls.scope = None

  @classmethod
  def _customized_dataclass_transform(cls):
    """Handles final optional dataclass attributes: `parent` and `name`."""
    # Use cls.__dict__ to get annotations of cls itself (no parent class).
    annotations = dict(cls.__dict__.get('__annotations__', {}))
    if 'parent' in annotations or 'name' in annotations:
      raise ValueError(
          f'properties `parent` and `name` are reserved: {annotations}')
    # Add `parent` and `name` default fields at end.
    # We temporarily modify base class __dataclass_fields__ to force desired
    # argument behavior and ordering from dataclass class-transform.
    parent_dataclass_fields = dict(getattr(cls, '__dataclass_fields__', {}))
    # Remove 'parent' and 'name' from parents because we always want parent and
    # name to show up last in the dataclass args.
    if 'parent' in parent_dataclass_fields:
      cls.__dataclass_fields__.pop('parent')  # pytype: disable=attribute-error
    if 'name' in parent_dataclass_fields:
      cls.__dataclass_fields__.pop('name')  # pytype: disable=attribute-error
    annotations['parent'] = Union[Type["Module"], Type["Scope"],
                                  Type["_Sentinel"], None]
    cls.parent = dataclasses.field(repr=False, default=_unspecified_parent)
    annotations['name'] = str
    cls.name = None  # default value of name is None.
    cls.__annotations__ = annotations
    # Now apply dataclass transform (which operates in-place).
    dataclasses.dataclass(cls, unsafe_hash=True, repr=False)  # pytype: disable=wrong-keyword-args
    cls.__hash__ = _wrap_hash(cls.__hash__)
    # Restore original base class __dataclass_fields__.
    if dataclasses.is_dataclass(cls.__bases__[0]):
      cls.__bases__[0].__dataclass_fields__ = parent_dataclass_fields

  @classmethod
  def _verify_single_or_no_compact(cls):
    """Statically verifies that at most a single method is labelled compact."""
    methods = [m[0] for m in inspect.getmembers(cls, predicate=callable)]
    n_compact_fns = len([method_name for method_name in methods
                         if hasattr(getattr(cls, method_name), 'compact')])
    if n_compact_fns > 1:
      raise RuntimeError(
          'Only one method per class can be @compact. You can remove @compact '
          'and define submodules and variables in setup(), or use two '
          'separate modules.')

  @classmethod
  def _wrap_module_methods(cls):
    """Wraps user-defined non-inherited methods with state management functions."""
    exclusions = ([f.name for f in dataclasses.fields(cls)] +
                  ['__eq__', '__repr__', '__init__', '__hash__'])
    for key in _get_local_method_names(cls, exclude=exclusions):
      method = getattr(cls, key)
      wrapped_method = wrap_method_once(method)
      if _use_named_call and key != 'setup':
        # We import named_call at runtime to avoid a circular import issue.
        from flax.linen.transforms import named_call  # pylint: disable=g-import-not-at-top
        wrapped_method = named_call(wrapped_method)
      setattr(cls, key, wrapped_method)
    return cls

  def __setattr__(self, name: str, val: Any):
    """Sets an attribute on this Module.
    
    We overload setattr solely to support pythonic naming via assignment of 
    submodules in the special setup() function::

      self.submodule_name = MyModule(...)

    We also support lists and other general pytrees, e.g.::

      self.submodules = [MyModule0(..), MyModule1(..), ...]

    Args:
      name: Attribute to set.
      val: Value of the attribute.
    """
    if name != '_state' and self._state.setup_called:
      # Raises a TypeError just like frozen python dataclasses.
      raise TypeError("Module instance is frozen outside of setup method.")

    # We don't mess with the parent module.
    if name == 'parent':
      pass
    # Modules have been passed in as dataclass args and set in __init__.
    elif name in self.__dataclass_fields__ and self.__dataclass_fields__[name].init:  # pytype: disable=attribute-error
      pass
    # Submodules are being defined and attached in setup()
    else:
      val = _freeze_attr(val)
      for suffix, subvalue in _get_suffix_value_pairs(val):
        if isinstance(subvalue, Module):
          if not self._state.in_setup:
            raise ValueError(
                "You can only assign submodules to self in setup().")
          if subvalue.parent is _unspecified_parent:
            subvalue.parent = self
          elif subvalue.parent is not self:
            raise ValueError("Can't attach to remote parent in setup, pass in "
                             "bound Modules from outside as an argument.")
          if subvalue.name is not None:
            raise ValueError(
                "In setup, assign names of Modules via self.<name> and not "
                "using keyword argument name=\"<name>\"")
          subvalue.name = f'{name}{suffix}'
          subvalue.__post_init__()
        # val is a parameter array or a Variable reference class.
        elif isinstance(subvalue, (np.ndarray, jax.interpreters.xla.DeviceArray,
                                   Variable)) and self._state.in_setup:
          var_name = f'{name}{suffix}'
          # namecheck to ensure named variable matches self attribute name.
          if (suffix == '' and  # not when assigning lists or dicts
              self._state.last_varname and self._state.last_varname != var_name):
            raise ValueError(f'Variable name {self._state.last_varname} must '
                             f'equal attribute name {var_name}.')
          self._state.last_varname = None
    # Finally, always run default __setattr__ to attach to self.__dict__.
    object.__setattr__(self, name, val)

  def __getattr__(self, name: str) -> Any:
    """Call setup() before getting any setup-defined attributes."""
    # We don't want to return anything for python copy / pickle methods.
    if name in _UNDEFINED_COPY_PICKLE_METHODS:
      raise AttributeError()
    self._try_setup()
    if name in self.__dict__:
      return self.__dict__[name]
    else:
      raise AttributeError(
          f"'{self.__class__.__name__}' object has no attribute '{name}'")

  def __dir__(self) -> List[str]:
    """Call setup() before listing attributes."""
    self._try_setup()
    return object.__dir__(self)  # pytype: disable=attribute-error

  def __post_init__(self):
    _check_omnistaging()
    # In dataclasses, __init__ is overridden to process dataclass arguments,
    # and __post_init__ is called immediately afterwards. Here, depending on the
    # type of `parent` passed to initialize the Module, we either defer 
    # initialization, attach this Module as a submodule of a parent, or bind
    # this Module at the top-level to variables and rngs.

    self._state = _ModuleInternalState()

    # Typically we set the parent based on the dynamic module context.
    if self.parent is _unspecified_parent:  # pytype: disable=attribute-error
      self.parent = _context.module_stack[-1]

    # Initialization is deferred for top level Modules or any other "orphan"
    # Modules until attachment by __setattr__ i.e. MyModule(..., parent=None)
    if self.parent is None:
      return

    # Register submodule on parent Module.
    if isinstance(self.parent, Module):
      # When initializing an unnamed Module inside setup()
      # initialization is deferred until attachment by __setattr__
      # i.e. self.mymodule = MyModule(...)
      if self.parent._state.in_setup and self.name is None:  # pytype: disable=attribute-error
        return
      if not self.parent._initialization_allowed:
        raise ValueError(
            'Submodules must be defined in `setup()` or in a method wrapped '
            'in `@compact`')
      # Autonaming of submodules.
      if self.name is None:  # pytype: disable=attribute-error
        prefix = f"{self.__class__.__name__}"
        cursor = self.parent._state.autoname_cursor.get(prefix, 0)
        self.name = f"{prefix}_{cursor}"
        self.parent._state.autoname_cursor[prefix] = cursor + 1
      if self.parent._name_taken(self.name):
        raise ValueError(
            f"A variable of name {self.name} exists already, or "
            f"trying to share submodule {self.__class__.__name__} by name "
            f"{self.name}. To share submodules, store module instances as a"
            f" Python object or as an attribute on self and reuse.")
      self.parent._state.children[self.name] = self
      self.scope = self.parent.scope.push(self.name)

    # Top-level invocation with a functional Scope.
    elif isinstance(self.parent, Scope):
      self.scope = self.parent

    else:
      raise ValueError("parent must be None, Module or Scope")

  def __repr__(self):
    return _module_repr(self)

  def setup(self):
    """Initializes a Module lazily (similar to a lazy ``__init__``).

    ``setup`` is called once lazily on a module instance when a module
    is bound, immediately before any other methods like ``__call__`` are
    invoked, or before a ``setup``-defined attribute on `self` is accessed.

    This can happen in three cases:

      1. Immediately when invoking :meth:`apply`, :meth:`init` or
         :meth:`init_and_output`.

      2. Once the module is given a name by being assigned to an attribute of
         another module inside the other module's ``setup`` method
         (see :meth:`__setattr__`)::

           class MyModule(nn.Module):
             def setup(self):
               submodule = Conv(...)

               # Accessing `submodule` attributes does not yet work here.

               # The following line invokes `self.__setattr__`, which gives
               # `submodule` the name "conv1".
               self.conv1 = submodule

               # Accessing `submodule` attributes or methods is now safe and
               # either causes setup() to be called once.

      3. Once a module is constructed inside a method wrapped with
         :meth:`compact`, immediately before another method is called or
         ``setup`` defined attribute is accessed.
    """
    pass

  def _try_setup(self):
    """Tries to setup module if scope is available and setup has not been called yet."""
    if self.scope and not self._state.setup_called and not self._state.in_setup:
      try:
        self.setup()
      finally:
        self._state.setup_called = True

  def _name_taken(self, name: str) -> bool:
    return (name in self.scope.reservations or
            name in _all_names_on_object(self))

  @property
  def _initialization_allowed(self):
    return self._state.in_setup or self._state.in_compact_method

  def clone(self, *,
            parent: Optional[Union[Scope, 'Module']] = None,
            **updates) -> 'Module':
    """Creates a clone of this Module, with optionally updated arguments.
    
    Args:
      parent: The parent of the clone. The clone will have no parent if no 
        explicit parent is specified.
      **updates: Attribute updates.
    Returns:
      A clone of the this Module with the updated attributes and parent.
    """
    attrs = {f.name: getattr(self, f.name) for f in dataclasses.fields(self) if f.init}
    attrs.update(parent=parent, **updates)
    return self.__class__(**attrs)

  def variable(self, col: str, name: str, init_fn, *init_args) -> Variable:
    """Declares and returns a variable in this Module.

    See :mod:`flax.core.variables` for more information. See also :meth:`param`
    for a shorthand way to define read-only variables in the "params"
    collection.

    Args:
      col: The variable collection name.
      name: The variable name.
      init_fn: The function that will be called to compute the initial value
        of this variable. This function will only be called the first time
        this variable is used in this module.
      *init_args: The arguments to pass to init_fn.

    Returns:
      A :class:`flax.core.variables.Variable` that can be read or set via 
      ".value" attribute. Throws an error if the variable exists already.
    """
    if not self._initialization_allowed:
      raise ValueError(
          'Variables must be initialized in `setup()` or in a method '
          'wrapped in `@compact`')
    if self._name_taken(name):
      raise ValueError(
          f'Name {name} already in use in {self.__class__.__name__}.')
    # ephemeral state for setattr name-equality-check
    self._state.last_varname = name
    v = self.scope.variable(col, name, init_fn, *init_args)
    self._state.children[name] = col
    return v

  def param(self, name: str, init_fn: Callable[..., T], *init_args) -> T:
    """Declares and returns a parameter in this Module.

    Parameters are read-only variables in the collection named "params". See
    :mod:`flax.core.variables` for more details on variables.

    Args:
      name: The parameter name.
      init_fn: The function that will be called to compute the initial value
        of this variable. This function will only be called the first time
        this parameter is used in this module.
      *init_args: The arguments to pass to init_fn.

    Returns:
      The value of the initialized parameter.
    """
    if not self._initialization_allowed:
      raise ValueError(
          'Parameters must be initialized in `setup()` or in a method '
          'wrapped in `@compact`')
    if self._name_taken(name):
      raise ValueError(
          f'Name {name} already in use in {self.__class__.__name__}.')
    # ephemeral state for setattr name-equality-check
    self._state.last_varname = name
    v = self.scope.param(name, init_fn, *init_args)
    self._state.children[name] = 'params'
    return v

  def has_variable(self, col: str, name: str) -> bool:
    """Checks if a variable of given collection and name exists in this Module.

    See :mod:`flax.core.variables` for more explanation on variables and
    collections.
    
    Args:
      col: The variable collection name.
      name: The name of the variable.
    Returns:
      True if the variable exists.
    """
    if self.scope is None:
      raise ValueError("Can't access variables on unbound modules")
    return self.scope.has_variable(col, name)

  def make_rng(self, name: str) -> PRNGKey:
    """Returns a new RNG key from a given RNG sequence for this Module.
    
    The new RNG key is split from the previous one. Thus, every call to 
    `make_rng` returns a new RNG key, while still guaranteeing full
    reproducibility.

    TODO: Link to Flax RNG design note.

    Args:
      name: The RNG sequence name.
    Returns:
      The newly generated RNG key.
    """
    if self.scope is None:
      raise ValueError("Can't use RNGs on unbound modules")
    return self.scope.make_rng(name)

  def apply(self, variables: VariableDict, *args, rngs: RNGSequences = None,
            method: Callable[..., Any] = None, 
            mutable: Union[bool, str, Sequence[str]] = False,
            **kwargs) -> Union[Any, Tuple[Any, VariableDict]]:
    """Applies a module method to variables and returns output and modified variables.

    Note that `method` should be set if one would like to call `apply` on a 
    different class method than `_call__`. For instance, suppose a Transformer
    modules has a method called `encode`, then the following calls `apply` on
    that method::

      model = models.Transformer(config)
      encoded = model.apply({'params': params}, inputs, method=model.encode) 

    Args:
      variables: A dictionary containing variables keyed by variable
        collections. See :mod:`flax.core.variables` for more details
        about variables.
      rngs: The rngs for the variable collections.
      method: The literal name of a method in this class. If provided, applies
        this method. If not provided, applies the ``__call__`` method.
      mutable: Can be bool, str, or list. Specifies which collections should be
               treated as mutable: ``bool``: all/no collections are mutable.
               ``str``: The name of a single mutable collection. ``list``: A
               list of names of mutable collections.
    Returns:
      If ``mutable`` is False, returns output. If any collections are
      mutable, returns ``(output, vars)``, where ``vars`` are is a dict
      of the modified collections.
    """
    if method is None:
      method = self.__class__.__call__
    else:
      method = _get_unbound_fn(method)
    fn = lambda scope: method(self.clone(parent=scope), *args, **kwargs)
    return apply(fn, mutable=mutable)(variables, rngs=rngs)

  def init_with_output(self, rngs: Union[PRNGKey, RNGSequences], *args,
                       method: Optional[Callable[..., Any]] = None, 
                       **kwargs) -> Tuple[Any, VariableDict]:
    """Initializes a module method with variables and returns output and modified variables.

    Args:
      rngs: The rngs for the variable collections.
      method: An optional method. If provided, applies this method. If not
              provided, applies the ``__call__`` method.
    Returns:
      `(output, vars)``, where ``vars`` are is a dict of the modified
      collections.
    """
    if not isinstance(rngs, dict):
      assert rngs.shape == (2,)
      rngs = {'params': rngs}
    return self.apply(
        {}, *args, rngs=rngs, method=method, mutable=True, **kwargs)

  def init(self, rngs: Union[PRNGKey, RNGSequences], *args,
           method: Optional[Callable[..., Any]] = None, 
           **kwargs) -> VariableDict:
    """Initializes a module method with variables and returns modified variables.

    Jitting `init` initializes a model lazily using only the shapes of the 
    provided arguments, and avoids computing the forward pass with actual 
    values. Example::

      jit_init = jax.jit(SomeModule.init)
      jit_init(rng, jnp.ones(input_shape, jnp.float32))      

    Args:
      rngs: The rngs for the variable collections.
      method: An optional method. If provided, applies this method. If not
              provided, applies the ``__call__`` method.
    Returns:
      The initialized variable dict.
    """
    _, v_out = self.init_with_output(rngs, *args, method=method, **kwargs)
    return v_out

  @property
  def variables(self) -> VariableDict:
    """Returns the variables in this module."""
    if self.scope is None:
      raise ValueError("Can't access variables on unbound modules")
    return self.scope.variables()


<<<<<<< HEAD
  # THE PART BELOW IS STILL UNDER DEVELOPMENT, PLEASE IGNORE
  # ===========================================================
=======
T = TypeVar('T')
def merge_param(name: str, a: Optional[T], b: Optional[T]) -> T:
  """Merges construction and call time argument.

  This is a utility for supporting the pattern where a Module hyper parameter
  can be passed to `__init__` or `__call__`.

  Example::

    class Foo(nn.Module):
      train: Optional[bool] = None

      def __call__(self, train: Optional[bool] = None):
        train = nn.merge_param('train', self.train, train)

  An error is thrown when both arguments are `None` or both values are not `None`.

  Args:
    name: the name of the parameter. Used for error messages.
    a: option a
    b: option b
  Returns:
    a or b whichever is not `None`.

  """
  if a is None and b is None:
    raise ValueError(f'Parameter "{name}" must be passed to the constructor or at call time.')
  if a is not None and b is not None:
    raise ValueError(f'Parameter "{name}" was passed to the constructor and at call time.'
                     ' Should be passed just once.')
  if a is None:
    return b
  else:
    return a


>>>>>>> 289880a5
  # @contextmanager
  # def mutate(self, mutable=True, **updates):
  #   cloned = self.clone(**updates)
  #   try:
  #     cloned.scope._variables = _unfreeze_variables(
  #         cloned.scope._variables, mutable)
  #     yield cloned
  #   finally:
  #     cloned.scope._variables = freeze(cloned.scope._variables)

  # def initialized(self, rngs, *args, method='__call__', **kwargs):
  #   if self.parent is not None:
  #     raise ValueError("Pattern for initialized is "
  #                      "`Module(parent=None, ...attrs...).initialized(...)`")
  #   scope = Scope(variables={}, rngs=rngs)
  #   with self.mutate(parent=scope) as initialized:
  #     if method is not None:
  #       getattr(initialized, method)(*args, **kwargs)
  #   return initialized

  # @property
  # def variables(self):
  #   """Get a view of Module variables with easy dot-syntax navigation."""
  #   return DotGetter(self.scope.variables())

  # def __getattr__(self, name):
  #   # Used for easy colab/jupyter introspection, and to provide a
  #   # consistent top-level interface to self.<attr> for both simple
  #   # and multi-method modules.
  #   if name in self.children:
  #     val = self.children[name]
  #     if isinstance(val, str):  # variable
  #       return self.variables[val][name]
  #     else:  # submodule
  #       val.scope = self.scope.push(name)
  #       self.scope.reservations.remove(name)
  #       return val
  #   else:
  #     raise AttributeError(
  #         f"'{self.__class__.__name__}' object has no attribute '{name}'")

  # def __dir__(self):
  #   return list(self.children.keys()) + object.__dir__(self)

  # TODO: Should this be what `clone` always does if you don't pass in an explicit
  # parent?
  # def detached(self):
  #   return self.clone(parent=None)

  # # TODO: Consider whether this is a helpful abstraction, and think about naming.
  # # See its use in design_test/linen/weight_std.py
  # def materialized(self, variables={}, rngs={}):
  #   assert self.scope is None, ("Can't attach a module twice."
  #                               " Maybe you want to clone first?")
  #   return self.clone(parent=Scope(variables, rngs))
<|MERGE_RESOLUTION|>--- conflicted
+++ resolved
@@ -814,10 +814,6 @@
     return self.scope.variables()
 
 
-<<<<<<< HEAD
-  # THE PART BELOW IS STILL UNDER DEVELOPMENT, PLEASE IGNORE
-  # ===========================================================
-=======
 T = TypeVar('T')
 def merge_param(name: str, a: Optional[T], b: Optional[T]) -> T:
   """Merges construction and call time argument.
@@ -854,7 +850,8 @@
     return a
 
 
->>>>>>> 289880a5
+  # THE PART BELOW IS STILL UNDER DEVELOPMENT, PLEASE IGNORE
+  # ===========================================================
   # @contextmanager
   # def mutate(self, mutable=True, **updates):
   #   cloned = self.clone(**updates)
